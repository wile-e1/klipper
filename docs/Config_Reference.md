--- conflicted
+++ resolved
@@ -1118,20 +1118,6 @@
 
 ```
 [frame_expansion_compensation]
-<<<<<<< HEAD
-#coeff:
-#   Coefficient of linear expansion for the frame material [μm/m·°C].
-#   E.g. 23.4 μm/m·°C for Misumi A6N01SS-T5 6005A-T5 aluminum alloy.
-#frame_z_length:
-#   Total length of vertical extrusions [mm].
-#gantry_factor:
-#   Relationship between gantry expansion and toolhead Z movement.
-#   Examples:
-#      if 1mm expansion moves toolhead up 1mm, gantry_factor: 1.0
-#      if 1mm expansion moves toolhead up 0.5mm, gantry_factor: 0.5
-#      if 1mm expansion moves toolhead down 1mm, gantry_factor: -1.0
-#   The default is 1.0.
-=======
 #temp_coeff:
 #   The temperature coefficient of expansion, in mm/K. For example, a
 #   temp_coeff of 0.01 mm/K will move the Z axis downwards by 0.01 mm for every
@@ -1144,7 +1130,6 @@
 #   Smoothing window applied to the temp_sensor, in seconds. Can reduce motor
 #   noise from excessive small corrections in response to sensor noise. The
 #   default is 2.0 seconds.
->>>>>>> 5a24e054
 #max_comp_z:
 #   Disables compensation above this Z height [mm]. The last computed correction
 #   will remain applied until the toolhead moves below the specified Z position
@@ -1152,18 +1137,6 @@
 #max_z_offset:
 #   Maximum absolute compensation that can be applied to the Z axis [mm]. The
 #   default is 99999999.0mm (unlimited).
-<<<<<<< HEAD
-#sensor_type:
-#sensor_pin:
-#min_temp:
-#max_temp:
-#   See the "extruder" section for the definition of the above
-#   parameters.
-#gcode_id:
-#   See the "heater_generic" section for the definition of this
-#   parameter.
-=======
->>>>>>> 5a24e054
 z_stepper:
 #   The Z stepper motor linked with the Z endstop, as written in printer.cfg.
 #   Used for triggering reference temperature measurement. Usually 'stepper_z'
